/*
 * @(#) URITemplate.kt
 *
 * uri-template  Kotlin implementation of URI Template
 * Copyright (c) 2024 Peter Wall
 *
 * Permission is hereby granted, free of charge, to any person obtaining a copy
 * of this software and associated documentation files (the "Software"), to deal
 * in the Software without restriction, including without limitation the rights
 * to use, copy, modify, merge, publish, distribute, sublicense, and/or sell
 * copies of the Software, and to permit persons to whom the Software is
 * furnished to do so, subject to the following conditions:
 *
 * The above copyright notice and this permission notice shall be included in all
 * copies or substantial portions of the Software.
 *
 * THE SOFTWARE IS PROVIDED "AS IS", WITHOUT WARRANTY OF ANY KIND, EXPRESS OR
 * IMPLIED, INCLUDING BUT NOT LIMITED TO THE WARRANTIES OF MERCHANTABILITY,
 * FITNESS FOR A PARTICULAR PURPOSE AND NONINFRINGEMENT. IN NO EVENT SHALL THE
 * AUTHORS OR COPYRIGHT HOLDERS BE LIABLE FOR ANY CLAIM, DAMAGES OR OTHER
 * LIABILITY, WHETHER IN AN ACTION OF CONTRACT, TORT OR OTHERWISE, ARISING FROM,
 * OUT OF OR IN CONNECTION WITH THE SOFTWARE OR THE USE OR OTHER DEALINGS IN THE
 * SOFTWARE.
 */

package io.kjson.uri

import net.pwall.text.TextMatcher

/**
 * Kotlin implementation of the [URI Template](https://www.rfc-editor.org/rfc/rfc6570.html) specification.
 *
 * @author  Peter Wall
 */
class URITemplate private constructor(val elements: List<Element>, val variables: List<Variable>) {

<<<<<<< HEAD
    enum class EncodingType { NORMAL, RESERVED, FRAGMENT }
=======
    enum class EncodingType { NORMAL, RESERVED, FRAGMENT, DOT_PREFIXED, SLASH_PREFIXED, SEMICOLON_PREFIXED, QUERY,
            QUERY_CONTINUATION }
>>>>>>> a48ea74a

    override fun toString(): String = buildString {
        for (element in elements)
            element.appendTo(this, variables)
    }

    operator fun set(name: String, value: Any?) {
        getVariable(name).value = value
    }

    operator fun get(name: String): Any? = getVariable(name).value

    operator fun contains(name: String): Boolean = variables.any { it.name == name }

    fun copy(): URITemplate = URITemplate(elements, variables)

    fun clear() {
        for (variable in variables)
            variable.value = null
    }

    private fun getVariable(name: String): Variable = variables.find { it.name == name } ?:
            throw URITemplateException("Variable not recognised - $name")

    companion object {

        fun parse(string: String): URITemplate {
            val elements = mutableListOf<Element>()
            val variables = mutableListOf<Variable>()
            val tm = TextMatcher(string)
            val sb = StringBuilder()
            while (!tm.isAtEnd) {
                when {
                    tm.match('%') -> tm.processPercent(sb)
                    tm.match('{') -> {
                        elements.addTextElement(sb)
                        elements.add(parseExpression(tm, variables))
                    }
                    tm.match(::isValidTextCharacter) -> sb.append(tm.resultChar)
                    else -> throw URITemplateException("Illegal character", tm)
                }
            }
            elements.addTextElement(sb)
            return URITemplate(elements, variables)
        }

        private fun parseExpression(tm: TextMatcher, variables: MutableList<Variable>): Element {

<<<<<<< HEAD
            val encodingType: EncodingType = when {
                tm.match('+') -> EncodingType.RESERVED
                tm.match('#') -> EncodingType.FRAGMENT
=======
            // TODO parse operator
            val encodingType: EncodingType = when {
                tm.match('+') -> EncodingType.RESERVED
                tm.match('#') -> EncodingType.FRAGMENT
                tm.match('.') -> EncodingType.DOT_PREFIXED
                tm.match('/') -> EncodingType.SLASH_PREFIXED
                tm.match(';') -> EncodingType.SEMICOLON_PREFIXED
                tm.match('?') -> EncodingType.QUERY
                tm.match('&') -> EncodingType.QUERY_CONTINUATION
>>>>>>> a48ea74a
                else -> EncodingType.NORMAL
            }

            val names = mutableListOf<String>()
            val sb = StringBuilder()
            while (!tm.isAtEnd) {
                when {

                    // TODO parse modifier

                    tm.match(',') -> {
                        if (sb.isEmpty())
                            throw URITemplateException("Variable name is empty", tm.apply { index-- })
                        val name = sb.toString()
                        if (variables.none { it.name == name })
                            variables.add(Variable(name, null))
                        names.add(name)
                        sb.setLength(0)
                    }
                    tm.match('}') -> {
                        if (sb.isEmpty())
                            throw URITemplateException("Variable name is empty", tm.apply { index-- })
                        val name = sb.toString()
                        if (variables.none { it.name == name })
                            variables.add(Variable(name, null))
<<<<<<< HEAD
                        return when (encodingType) {
                            EncodingType.NORMAL -> VariableElement(name)
                            EncodingType.RESERVED -> ReservedElement(name)
                            EncodingType.FRAGMENT -> FragmentElement(name)
=======
                        names.add(name)
                        return when (encodingType) {
                            EncodingType.NORMAL -> VariableElement(names)
                            EncodingType.RESERVED -> ReservedElement(names)
                            EncodingType.FRAGMENT -> FragmentElement(names)
                            EncodingType.DOT_PREFIXED -> DotPrefixedElement(names)
                            EncodingType.SLASH_PREFIXED -> SlashPrefixedElement(names)
                            EncodingType.SEMICOLON_PREFIXED -> SemicolonPrefixedElement(names)
                            EncodingType.QUERY -> QueryElement(names)
                            EncodingType.QUERY_CONTINUATION -> QueryContinuationElement(names)
>>>>>>> a48ea74a
                        }
                    }
                    tm.match('%') -> tm.processPercent(sb)
                    tm.match(::isValidVariableCharacter) -> sb.append(tm.resultChar)
                    else -> throw URITemplateException("Illegal character in variable", tm)
                }
            }
            throw URITemplateException("Missing end of expression (\"}\")")
        }

        private fun MutableList<Element>.addTextElement(sb: StringBuilder) {
            if (sb.isNotEmpty()) {
                add(TextElement(sb.toString()))
                sb.setLength(0)
            }
        }

        private fun TextMatcher.processPercent(sb: StringBuilder) {
            if (matchHex(2, 2))
                sb.append('%').append(result)
            else
                throw URITemplateException("Illegal percent encoding", apply { index-- })
        }

        private fun isValidTextCharacter(ch: Char): Boolean =
                !(ch in '\u0000'..' ' || ch in "\"'<>\\^`|}" || ch in '\u007F'..'\u00BF')

        private fun isValidVariableCharacter(ch: Char): Boolean =
                ch in 'A'..'Z' || ch in 'a'..'z' || ch in '0'..'9' || ch == '_'

    }

}<|MERGE_RESOLUTION|>--- conflicted
+++ resolved
@@ -34,12 +34,8 @@
  */
 class URITemplate private constructor(val elements: List<Element>, val variables: List<Variable>) {
 
-<<<<<<< HEAD
-    enum class EncodingType { NORMAL, RESERVED, FRAGMENT }
-=======
     enum class EncodingType { NORMAL, RESERVED, FRAGMENT, DOT_PREFIXED, SLASH_PREFIXED, SEMICOLON_PREFIXED, QUERY,
             QUERY_CONTINUATION }
->>>>>>> a48ea74a
 
     override fun toString(): String = buildString {
         for (element in elements)
@@ -88,12 +84,8 @@
 
         private fun parseExpression(tm: TextMatcher, variables: MutableList<Variable>): Element {
 
-<<<<<<< HEAD
-            val encodingType: EncodingType = when {
-                tm.match('+') -> EncodingType.RESERVED
-                tm.match('#') -> EncodingType.FRAGMENT
-=======
             // TODO parse operator
+
             val encodingType: EncodingType = when {
                 tm.match('+') -> EncodingType.RESERVED
                 tm.match('#') -> EncodingType.FRAGMENT
@@ -102,7 +94,6 @@
                 tm.match(';') -> EncodingType.SEMICOLON_PREFIXED
                 tm.match('?') -> EncodingType.QUERY
                 tm.match('&') -> EncodingType.QUERY_CONTINUATION
->>>>>>> a48ea74a
                 else -> EncodingType.NORMAL
             }
 
@@ -124,16 +115,10 @@
                     }
                     tm.match('}') -> {
                         if (sb.isEmpty())
-                            throw URITemplateException("Variable name is empty", tm.apply { index-- })
+                            throw URITemplateException("Expression is empty", tm.apply { index-- })
                         val name = sb.toString()
                         if (variables.none { it.name == name })
                             variables.add(Variable(name, null))
-<<<<<<< HEAD
-                        return when (encodingType) {
-                            EncodingType.NORMAL -> VariableElement(name)
-                            EncodingType.RESERVED -> ReservedElement(name)
-                            EncodingType.FRAGMENT -> FragmentElement(name)
-=======
                         names.add(name)
                         return when (encodingType) {
                             EncodingType.NORMAL -> VariableElement(names)
@@ -144,7 +129,6 @@
                             EncodingType.SEMICOLON_PREFIXED -> SemicolonPrefixedElement(names)
                             EncodingType.QUERY -> QueryElement(names)
                             EncodingType.QUERY_CONTINUATION -> QueryContinuationElement(names)
->>>>>>> a48ea74a
                         }
                     }
                     tm.match('%') -> tm.processPercent(sb)
